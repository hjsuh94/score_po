--- conflicted
+++ resolved
@@ -293,13 +293,8 @@
         """
         self.net.train()
         optimizer = optim.Adam(self.net.parameters(), params.lr)
-<<<<<<< HEAD
-        scheduler = optim.lr_scheduler.CosineAnnealingLR(optimizer, params.iters)
-
-=======
         scheduler = optim.lr_scheduler.CosineAnnealingLR(optimizer, params.epochs)
-        
->>>>>>> 646ab1bd
+
         data_loader_train = torch.utils.data.DataLoader(
             dataset, batch_size=params.batch_size
         )
