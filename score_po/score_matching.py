--- conflicted
+++ resolved
@@ -164,23 +164,15 @@
         """
         Train a network given a dataset and optimization parameters.
         """
-<<<<<<< HEAD
         # Retain memory of the noise level.
         self.sigma = sigma    
         # We assume z_batch is (x_batch, u_batch)        
-=======
-        # We assume z_batch is (x_batch, u_batch)
->>>>>>> 2d72f144
         loss_fn = lambda z_batch, net: self.evaluate_loss(
             z_batch[0], z_batch[1], sigma)
         loss_lst = train_network(self, params, dataset, loss_fn, split)
         return loss_lst
     
-<<<<<<< HEAD
-class ScoreEstimatorXux(ScoreEstimatorXu):
-=======
 class ScoreEstimatorXux(torch.nn.Module):
->>>>>>> 2d72f144
     """
     Score function estimator that stores the object
     ∇_z log p(z): R^(dim_x + dim_u + dim_x) -> R^(dim_x + dim_u + dim_x), where
@@ -207,9 +199,6 @@
           normalized data.
           z_normalizer: The normalizer for z.
         """
-<<<<<<< HEAD
-        super().__init__(dim_x, dim_u, network, x_normalizer, u_normalizer)
-=======
         super().__init__()
         self.dim_x = dim_x
         self.dim_u = dim_u
@@ -225,7 +214,6 @@
             if u_normalizer is None
             else u_normalizer
         )
->>>>>>> 2d72f144
         self.check_input_consistency()
 
     def check_input_consistency(self):
@@ -248,7 +236,6 @@
         return torch.cat((x, u, xnext), dim=1)
         
     def normalize_z(self, z):
-<<<<<<< HEAD
         """
         Normalize z assuming z = [x,u]
         """
@@ -261,20 +248,6 @@
 
     def _get_score_zbar_given_zbar(self, zbar):
         """
-=======
-        """
-        Normalize z assuming z = [x,u]
-        """
-        x, u, xnext = self.get_xux_from_z(z)
-        xbar = self.x_normalizer(x)
-        ubar = self.u_normalizer(u)
-        xnextbar = self.x_normalizer(xnext)
-        zbar = self.get_z_from_xux(xbar, ubar, xnextbar)
-        return zbar
-
-    def _get_score_zbar_given_zbar(self, zbar):
-        """
->>>>>>> 2d72f144
         Compute the score ∇_z̅ log p(z̅) for the normalized z̅
         """
         self.net.to(zbar.device)
@@ -335,18 +308,11 @@
         """
         Train a network given a dataset and optimization parameters.
         """
-<<<<<<< HEAD
         self.sigma = sigma # retain memory of noise level.
-=======
->>>>>>> 2d72f144
         # We assume z_batch is (x_batch, u_batch, xnext_batch)
         loss_fn = lambda z_batch, net: self.evaluate_loss(
             z_batch[0], z_batch[1], z_batch[2], sigma)
         loss_lst = train_network(self, params, dataset, loss_fn, split)
-<<<<<<< HEAD
-
-=======
->>>>>>> 2d72f144
         return loss_lst    
 
 
