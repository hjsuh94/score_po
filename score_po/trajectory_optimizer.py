--- conflicted
+++ resolved
@@ -345,19 +345,9 @@
         assert isinstance(self.trj, SSTrajectory)
         assert isinstance(self.sf, ScoreEstimatorXu)
 
-<<<<<<< HEAD
-    def initialize(self, x_trj_guess, u_trj_guess):
-        if u_trj_guess is None:
-            u_trj_init = torch.zeros(self.trj.u_trj.shape).to(self.params.device)
-            u_trj_init += torch.randn_like(u_trj_init) * 0.1
-            self.trj.u_trj = torch.nn.Parameter(u_trj_init)
-        else:
-            self.trj.u_trj = torch.nn.Parameter(u_trj_guess)
-=======
         self.beta_schedule = generate_cosine_schedule(
             self.params.beta, self.params.beta_min, self.params.max_iters
         )
->>>>>>> bbcd3dae
 
     def rollout_trajectory(self):
         """
