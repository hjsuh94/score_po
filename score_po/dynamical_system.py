--- conflicted
+++ resolved
@@ -130,8 +130,6 @@
         """
         B = xu.shape[0]
         pred = self.dynamics_batch(xu[:, : self.dim_x], xu[:, self.dim_x :], sigma)
-<<<<<<< HEAD
-=======
         if normalize_loss:
             x_next = self.x_normalizer(x_next)
             pred = self.x_normalizer(pred)
@@ -273,7 +271,6 @@
             databar = xu
         pred = self.dynamics_batch(
             databar[:, : self.dim_x], databar[:, self.dim_x:])
->>>>>>> 0eecaf23
         if normalize_loss:
             x_next = self.x_normalizer(x_next)
             pred = self.x_normalizer(pred)
@@ -295,53 +292,11 @@
 
         return score_po.nn.train_network(self, params, dataset, loss, split=True)
 
-<<<<<<< HEAD
-    def train_network_simulation(
-        self,
-        dataset: TensorDataset,
-        params: TrainParams,
-        H=6,
-        gamma=0.9,
-    ):
-        """
-        Train network with simulation error. The dataset must contain
-        x[0:H+1}, u[0:H] which is consistent with rollouts under
-        the original dynamics.
-        """
-
-        def loss(tensors, placeholder):
-            x_trj, u_trj = tensors  # B x (H + 1) x dim_x, B x H x dim_u
-            total_loss = 0.0
-            x_pred = torch.zeros_like(x_trj)
-            x_pred[:, 0, :] = x_trj[:, 0, :]
-
-            # Rollout dynamics.
-            for h in range(H):
-                x_pred[:, h + 1, :] = self.dynamics_batch(
-                    x_pred[:, h, :], u_trj[:, h, :]
-                )
-
-            # Compute loss.
-            for h in range(H + 1):
-                total_loss += (
-                    gamma**h
-                    * (x_pred[:, h, :] - x_trj[:, h, :]).square().sum(dim=-1).mean()
-                )
-            return total_loss
-
-        return score_po.nn.train_network(self, params, dataset, loss, split=True)
-
-=======
->>>>>>> 0eecaf23
     def save_ensemble(self, foldername):
         if not os.path.exists(foldername):
             os.mkdir(foldername)
         for k, ds in enumerate(self.ds_lst):
             save_module(ds, os.path.join(foldername, "{:02d}.pth".format(k)))
-<<<<<<< HEAD
-
-=======
->>>>>>> 0eecaf23
 
 class NNEnsembleDynamicalSystem(DynamicalSystem):
     """
